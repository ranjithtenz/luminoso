import sys
import re
<<<<<<< HEAD
from PySide.QtCore import Qt, QRectF as Rect, QPointF as Point, QLineF as Line, QSize, QMutex, QObject, QTimer, SIGNAL
from PySide.QtGui import QApplication, QColor, QWidget, QImage, QPainter, QPen, QFont, QFontMetrics, QVBoxLayout, QComboBox, QLabel, QPushButton, QGridLayout, QCompleter
=======
from PyQt4 import QtCore
from PyQt4.QtCore import Qt, QRectF as Rect, QPointF as Point, QLineF as Line, QSize, QMutex, QObject, QString, QTimer
from PyQt4.QtGui import QApplication, QColor, QWidget, QImage, QPainter, QPen, QFont, QFontMetrics, QVBoxLayout, QComboBox, QLabel, QPushButton, QGridLayout, QCompleter
>>>>>>> e4166391
import numpy as np
from collections import defaultdict
from csc import divisi2
from luminoso import svgfig

# This initializes Qt, and nothing works without it. Even though we
# don't use the "app" variable until the end.
if __name__ == '__main__':
    app = QApplication(sys.argv)

#defaultFont = QFont()

# Setting up the similarity colors
simcolors = np.zeros((600, 3))

# dark gray to red
simcolors[:200, 0] = np.arange(30, 230)
simcolors[:200, 1:] = 30

# red to yellow
simcolors[200:400, 0] = 230
simcolors[200:400, 1] = np.arange(30, 230)
simcolors[200:400, 2] = 30

# yellow to white
simcolors[400:600, :2] = 230
simcolors[400:600, 2] = np.arange(30, 230)

FLIP_Y = np.int32([1, -1])
TIMER_MAX = 50

# The modifier that, if held while pressing the left mouse button,
# fakes a right mouse click. "Meta" = Control on Mac, Logo on Windows.
RIGHT_BUTTON_MODIFIER = Qt.MetaModifier

class Projection(QObject):
    """
    Represents a projection from K dimensions into 2 dimensions.
    
    The input space is called the "component space", and the output
    space is called the "projection plane", representing projection
    coordinates.
    """
    rotated = QtCore.pyqtSignal()
    reset = QtCore.pyqtSignal()
    
    def __init__(self, k):
        QObject.__init__(self)
        self.k = k
        self.matrix = np.zeros((k, 2))
        self.target_matrix = np.zeros((k, 2))
        self.reset_projection()
        self.mouse_rotation = False

    def reset_projection(self):
        self.target_matrix[:] = 0
        for idx in (0, 1):
            self.target_matrix[idx, idx] = 1
        self.reset.emit()

    def components_to_projection(self, vec):
        try:
            return divisi2.dot(vec, self.matrix[:, :vec.shape[-1]])
        except ValueError:
            raise ValueError("Couldn't calculate dot product of %r (shape=%r, k=%d)" % (vec, vec.shape, self.k))
    
    def components_to_target(self, vec):
        try:
            return divisi2.dot(vec, self.target_matrix[:, :vec.shape[-1]])
        except ValueError:
            raise ValueError("Couldn't calculate dot product of %r (shape=%r, k=%d)" % (vec, vec.shape, self.k))
    
    def orthogonalize(self, power=1.0):
        """
        Use normalization and Gram-Schmidt orthogonalization to ensure that
        this projection represents a valid rotation of the component space,
        not a dilation or skew.

        Actually, now it only does that when power=1. When power is less, the
        space will not enforce strict rotations, it will only make the space
        wobble back toward orthogonality.
        """
        prev = self.target_matrix.copy()
        self.target_matrix[:,0] /= np.linalg.norm(self.target_matrix[:,0])
        self.target_matrix[:,1] -= self.target_matrix[:,0] * divisi2.dot(self.target_matrix[:,0], self.matrix[:,1])
        self.target_matrix[:,1] /= np.linalg.norm(self.target_matrix[:,1])
        self.target_matrix[:,:] = self.target_matrix*(power) + prev*(1-power)
        if np.any(np.isnan(self.target_matrix)):
            # better recovery
            self.luminoso.reset_view()

    def move_towards(self, vec, target):
        orig = self.components_to_target(vec)
        delta = (target - orig) / divisi2.dot(vec, vec)
        self.target_matrix += delta[np.newaxis,:] * vec[:,np.newaxis]
        magnitude = np.sum(delta**2)
        power = np.tanh(magnitude)/10
        self.orthogonalize(power=power)
        self.rotated.emit()

    def timerEvent(self):
        """
        Move the current projection halfway toward the desired one.
        """
        self.matrix = (self.matrix * .5) + (self.target_matrix * .5)

    def set_x_axis(self, vec):
        self.target_matrix[:,0] = vec / np.linalg.norm(vec)
        self.target_matrix[:,1] -= self.component(self.target_matrix[:,1],vec)
    
    def set_y_axis(self, vec):
        self.target_matrix[:,1] = vec / np.linalg.norm(vec)
        self.target_matrix[:,0] -= self.component(self.target_matrix[:,0],vec)

    def component(self, vec, reference):
        "Return the component of a vector in the direction of another vector."
        reference_norm = reference / np.linalg.norm(reference)
        return reference_norm * divisi2.dot(vec, reference_norm)

    def next_axis(self):
        self.target_matrix = np.concatenate(
            [self.target_matrix[-1:], self.target_matrix[:-1]],
            axis=0)
        self.rotated.emit()
    def prev_axis(self):
        self.target_matrix = np.concatenate(
            [self.target_matrix[1:], self.target_matrix[:1]],
            axis=0)
        self.rotated.emit()

class Layer(object):
    """
    An abstract class representing a layer of information that can be drawn
    on a SVDViewer.
    """
    def __init__(self, luminoso):
        """
        Create a Layer on a certain Luminoso viewer.

        Specific Layers can also take additional arguments and do additional
        things in their initializers. They still must take the viewer as
        their first argument (and preferably should delegate to Layer to
        set self.luminoso).
        """
        self.luminoso = luminoso

    def draw(self, painter):
        """
        Whenever the Layer needs to redraw itself, this function will be
        called, and passed a QtPainter object as an argument, which the Layer
        can use to put the appropriate graphics on the screen.
        """
        pass

    def drawSVG(self):
        pass

    def resize(self, width, height):
        """
        This function is called to inform a Layer that it is being resized,
        with the new width and height in pixels as arguments. The default
        behavior is to do nothing.
        """
        pass

    def mouseMoveEvent(self, event):
        """
        Informs a Layer that the mouse has moved. The default behavior is to
        do nothing.
        """
        pass

    def mousePressEvent(self, event):
        """
        Informs a Layer that the mouse has been clicked. The default behavior
        is to do nothing.

        Which buttons are being pressed can be checked with an operation
        such as `event.buttons() & Qt.LeftButton`.
        """
        pass
    
    def mouseReleaseEvent(self, event):
        """
        Informs a Layer that a mouse button has been released. The default
        behavior is to do nothing.
        """
        pass

    def wheelEvent(self, event):
        """
        Informs a Layer that the mouse wheel has moved. The default behavior
        is to do nothing.
        """
        pass

    def selectEvent(self, index):
        """
        Triggered when a new Concept is selected. The argument is the index
        in Luminoso's lists representing that concept.
        """
        pass

    def timerEvent(self):
        """
        Triggered at regular intervals, up to 20 times per second.
        """
        pass
    
class PixelRenderingLayer(Layer):
    """
    A layer representing the data in an SVD with fast pixel operations.
    This layer should be drawn first, and then additional data can be drawn
    over it.
    """
    def __init__(self, luminoso):
        """
        Calls resize() to set up a pixmap of the correct size.
        """
        Layer.__init__(self, luminoso)
        self.resize(self.luminoso.width, self.luminoso.height)

    def resize(self, width, height):
        """
        When this layer is created or resized, create a pixmap the size of
        the layer, which is drawn as a QImage. We can later twiddle
        self.pixels and have the results appear in the image.
        """
        self.pixels = np.zeros((height, width, 4), dtype='uint8')
        self.img = QImage(self.pixels, width, height, QImage.Format_RGB32)

    def draw(self, painter):
        pixels = self.pixels

        # Get the center pixel we should set for each point in the SVD
        # space. Points outside of the current window will be drawn at
        # the edges and then covered up.
        screenpts = self.luminoso.constrain_to_screen(self.luminoso.screenpts)

        colors = self.luminoso.colors[:, ::-1]

        # Draw a +-shaped point for every point in the space.
        pixels[:, :, :3] = 0
        pixels[:, :, 3] = 255
        pixels[screenpts[1]+1, screenpts[0], :3] = colors*0.5
        pixels[screenpts[1]-1, screenpts[0], :3] = colors*0.5
        pixels[screenpts[1], screenpts[0]+1, :3] = colors*0.5
        pixels[screenpts[1], screenpts[0]-1, :3] = colors*0.5
        pixels[screenpts[1], screenpts[0], :3] = colors

        # Put a 3-pixel border on the screen to cover the "offscreen"
        # points. Yes, it's cheap.
        pixels[:3, :, :3] = 100
        pixels[-3:, :, :3] = 100
        pixels[:, :3, :3] = 100
        pixels[:, -3:, :3] = 100

        painter.drawImage(0, 0, self.img)

def quadrange(maximum, steps):
    """
    This nifty little function generates a sequence of `steps` distinct
    integers, starting from 0, with the average step size increasing
    linearly until just before the sequence reaches `maximum`. The result is
    a sequence that grows quadratically over your range of numbers, emphasizing
    the low numbers in the range.

    This is used in the labeling procedure, to focus on labeling points that
    are closer to the mouse pointer.

    Example:

        >>> quadrange(1000, 10)
        array([  0,  10,  41,  92, 162, 252, 362, 492, 641, 810])

    If `steps` is greater than `maximum`, it returns just the range up to
    `maximum`.

        >>> quadrange(10, 1000)
        array([0, 1, 2, 3, 4, 5, 6, 7, 8, 9])
    """
    if steps >= maximum: return np.arange(maximum)
    return np.int32(np.linspace(0, np.sqrt(maximum-steps), steps, endpoint=False) ** 2) + np.arange(steps)

class PointLayer(Layer):
    """
    A layer that draws points of different sizes based on their overall
    magnitude (leaving some points undrawn).
    """
    def __init__(self, luminoso, npoints=1000):
        Layer.__init__(self, luminoso)
        self.npoints = npoints
        self.sizes = self.calculate_magnitudes()

    def draw(self, painter):
        painter.setPen(Qt.NoPen)
        
        whichpoints = self.luminoso.is_point_on_screen(self.luminoso.screenpts)
        pointlist = np.flatnonzero(whichpoints)
        
        subsizes = self.sizes[pointlist]
        sub_order = np.argsort(-subsizes)
        order = pointlist[sub_order]
        pixelsize = self.luminoso.pixel_size()

        # draw the origin
        if self.luminoso.is_point_on_screen(np.zeros((2,))):
            x, y = self.luminoso.projection_to_screen(np.zeros((2,)))
            painter.setBrush(QColor(100, 100, 100))
            painter.drawEllipse(Point(x, y), 6, 6)
            painter.setBrush(QColor(255, 255, 255))
            painter.drawEllipse(Point(x, y), 2, 2)
        for i in xrange(min(len(order), self.npoints)):
            coords = self.luminoso.screenpts[order[i]]
            x, y = coords
            r, g, b = self.luminoso.colors[order[i]]
            if i <= 1:
                b = g = r = 230
            size = self.sizes[order[i]] / pixelsize
            if size >= 1 and self.luminoso.is_on_screen(x, y):
                painter.setBrush(QColor(r, g, b))
                painter.drawEllipse(Point(x, y), size, size)

    def drawSVG(self):
        circles = []
        pixelsize = self.luminoso.pixel_size()
        for i in xrange(self.luminoso.npoints):
            x, y = self.luminoso.screenpts[i]
            r, g, b = self.luminoso.colors[i]
            mag = max(0.1, self.sizes[i] / pixelsize * 2)
            color = svgfig.rgb(r, g, b, maximum=255.)
            circle = svgfig.Ellipse(x, y, mag, 0, mag, fill=color)
            if self.luminoso.labels[i].endswith('.txt'): continue
            if self.luminoso.labels[i].startswith('#'):
                circle.attr['fill'] = 'white'
                circle.attr['stroke'] = color
                circle.attr['stroke-width'] = '1.5'
            else:
                circle.attr['stroke-width'] = '0.0'
            circles.append(circle)
        return svgfig.Fig(*circles)
    
    def calculate_magnitudes(self):
        """
        Assign every point a size according to its distance from the origin.
        """
        if self.luminoso.magnitudes is not None:
            sizes = np.sqrt(self.luminoso.magnitudes)
        else:
            sizes = np.sum(self.luminoso.array ** 2, axis=-1) ** 0.25
        sizes /= (np.sum(sizes) / len(sizes))
        sizes *= self.luminoso.scale * np.sqrt(len(sizes)) / 1000000
        return sizes

class LabelLayer(Layer):
    """
    A layer for labeling points in an SVD.
    """
    def __init__(self, luminoso, nlabels=400, npoints=1000):
        Layer.__init__(self, luminoso)
        self.nlabels = nlabels
        self.npoints = npoints
        self.whichlabels = quadrange(self.luminoso.npoints, npoints)
        self.magnitudes = np.asarray(self.luminoso.magnitudes)
        self.update_order()
        self.sizes = self.calculate_magnitudes()

    def calculate_magnitudes(self):
        """
        Assign every point a size according to its distance from the origin.
        """
        if self.luminoso.magnitudes is not None:
            sizes = np.sqrt(self.luminoso.magnitudes)
        else:
            sizes = np.sum(self.luminoso.array ** 2, axis=-1) ** 0.25
        sizes /= (np.sum(sizes) / len(sizes))
        sizes *= self.luminoso.scale * np.sqrt(len(sizes)) / 1000000
        return sizes

    def draw(self, painter):
        labeled_so_far = 0
        self.label_mask[:] = False
        label_indices = [self.luminoso.selected_index] + [self.order[i] for i in self.whichlabels]
        for (i, lindex) in enumerate(label_indices):
            if lindex is None: continue
            x, y = self.luminoso.screenpts[lindex]
            if not self.luminoso.is_on_screen(x, y) or self.label_mask[x, y]:
                continue

            r, g, b = self.luminoso.colors[lindex] + 25
            # Make currently selected point white.
            if i == 0: b = g = r = 255

            text = self.luminoso.labels[lindex]
            if text is None: continue

            # Mask out areas that already have label text.
            dist = self.distances[lindex]
            width = int(dist/8) + 9
            height = int(dist/16) + 3
            xmin = max(x-width, 0)
            xmax = min(x+width, self.luminoso.width)
            ymin = max(y-height, 0)
            ymax = min(y+height, self.luminoso.height)
            self.label_mask[xmin:xmax, ymin:ymax] = True

            painter.setPen(QColor(0, 0, 0))
            painter.drawText(Point(x+5, y+5), unicode(text))
            painter.setPen(QColor(r, g, b))
            painter.drawText(Point(x+4, y+4), unicode(text))

            labeled_so_far += 1
            if labeled_so_far >= self.nlabels: break

    def drawSVG(self):
        texts = []
        for i in xrange(self.luminoso.npoints):
            label = self.luminoso.labels[i]
            if label.endswith('.txt'): continue
            bold = False
            x, y = self.luminoso.screenpts[i]
            r, g, b = self.luminoso.colors[i] * 0.5
            pixelsize = self.luminoso.pixel_size()
            mag = max(0.1, self.sizes[i] / pixelsize)
            if ' ' in label: mag *= 2
            if label.startswith('#'):
                label = label[1:]
                bold = True
                mag = 0.000004/pixelsize
            color = svgfig.rgb(r, g, b, maximum=255.)
            text = svgfig.Text(str(x), str(y), label, fill=color)
            text.attr['font-size'] = str(np.sqrt(mag)*10)
            if bold: text.attr['font-weight'] = 'bold'
            texts.append(text)
        return svgfig.Fig(*texts)
    
    def wheelEvent(self, event):
        self.update_order()

    def mouseMoveEvent(self, event):
        self.update_order()

    def resize(self, width, height):
        self.label_mask = np.zeros((self.luminoso.width, self.luminoso.height), dtype=np.bool8)
        
    def update_order(self):
        self.distances = self.luminoso.distances_from_mouse(self.luminoso.array)
        self.order = np.argsort(self.distances / self.magnitudes)

class SelectionLayer(Layer):
    """
    A layer that sets and displays the current selection.
    """
    def draw(self, painter):
        if self.luminoso.selected_index is not None:
            painter.setPen(QColor(255, 255, 255))
            painter.setBrush(QColor(255, 255, 0))
            vec = self.luminoso.selected_vector()
            text = self.luminoso.selected_label()

            if text is None:
                # The selection was deleted in real-time data. Bail out.
                return

            x, y = self.luminoso.components_to_screen(vec)
            painter.drawEllipse(Point(x, y), 3, 3)
            painter.setPen(Qt.NoPen)
            painter.drawText(Point(x+4, y+4), unicode(text))

    def mousePressEvent(self, event):
        if self.luminoso.leftMouseDown():
            self.luminoso.select_nearest_point()

class NetworkLayer(Layer):
    def __init__(self, luminoso, n):
        Layer.__init__(self, luminoso)
        self.n = n
        self.root = None
        self.lines = []
        self.concept_filter = [(not label.endswith('.txt')) for label in self.luminoso.labels]

    def get_most_similar(self, index, n):
        vec = self.luminoso.array[index]
        sim = divisi2.dot(self.luminoso.array, vec) / np.sqrt(np.sum(self.luminoso.array ** 2, axis=1)) * self.concept_filter
        most_similar = np.argsort(sim)[-n:]
        how_similar = sim[most_similar]
        return zip(most_similar, how_similar)

    def selectEvent(self, index):
        self.focus(index)

    def focus(self, index):
        self.root = index
        self.lines = []
        if self.luminoso.labels[index].endswith('.txt'): return
        for sim, amount in self.get_most_similar(index, self.n):
            self.lines.append((index, sim))
            self.lines.append((index, sim))
    
    def draw(self, painter):
        if self.root:
            lines_to_draw = []
            for (source, target) in self.lines:
                source_pt = Point(*self.luminoso.components_to_screen(self.luminoso.array[source]))
                target_pt = Point(*self.luminoso.components_to_screen(self.luminoso.array[target]))
                lines_to_draw.append(Line(source_pt, target_pt))

            painter.setPen(QColor(255, 255, 255, 100))
            painter.drawLines(lines_to_draw)
    
    def drawSVG(self):
        lines = []
        for index in xrange(self.luminoso.npoints):
            if self.luminoso.labels[index].endswith('.txt'): continue
            for sim, amount in self.get_most_similar(index, self.n):
                if sim > index:
                    sx, sy = self.luminoso.screenpts[index]
                    tx, ty = self.luminoso.screenpts[sim]
                    line = svgfig.Line(sx, sy, tx, ty, stroke='black', opacity='0.4')
                    line.attr['stroke-width'] = str(amount)
                    lines.append(line)
        return svgfig.Fig(*lines)

class SimilarityLayer(Layer):
    def selectEvent(self, index):
        vec = self.luminoso.array[index]
        sim = divisi2.dot(self.luminoso.array, vec) / np.linalg.norm(vec) / np.sqrt(np.sum(self.luminoso.array ** 2, axis=1))

        sim_indices = np.clip(np.int32(sim*600 + 300), 0, 599)
        self.luminoso.colors = simcolors[sim_indices]

    def mouseReleaseEvent(self, event):
        self.luminoso.update_colors()

class RotationLayer(Layer):
    def draw(self, painter):
        pass

    def timerEvent(self):
        proj = self.luminoso.projection
        if self.luminoso.leftMouseDown() and self.luminoso.selected_index is not None:
            self.luminoso.setCursor(Qt.ClosedHandCursor)
            x = self.luminoso.mouseX
            y = self.luminoso.mouseY
            proj.move_towards(self.luminoso.selected_vector(),
                self.luminoso.screen_to_projection(np.array([x, y])))

    def mouseReleaseEvent(self, event):
        self.luminoso.setCursor(Qt.ArrowCursor)    

class PanZoomLayer(Layer):
    def __init__(self, luminoso):
        Layer.__init__(self, luminoso)
        self.panPt = None

    def draw(self, painter):
        pass
        
    def wheelEvent(self, event):
        magnitude = .9995 ** event.delta()
        oldPt = self.luminoso.screen_to_projection(np.array([event.pos().x(), event.pos().y()]))
        self.luminoso.screen_size *= magnitude
        newPt = self.luminoso.screen_to_projection(np.array([event.pos().x(), event.pos().y()]))
        self.luminoso.screen_center += (oldPt - newPt)
    
    def mousePressEvent(self, event):
        if event.buttons():
            self.panPt = self.luminoso.screen_to_projection(np.array([event.pos().x(), event.pos().y()]))

    def mouseMoveEvent(self, event):
        if self.panPt is not None and self.luminoso.rightMouseDown():
            self.luminoso.setCursor(Qt.ClosedHandCursor)
            newPt = self.luminoso.screen_to_projection(np.array([event.pos().x(), event.pos().y()]))
            delta = newPt - self.panPt
            self.luminoso.screen_center -= delta

    def mouseReleaseEvent(self, event):
        self.luminoso.setCursor(Qt.ArrowCursor)    

class CanonicalLayer(Layer):
    def __init__(self, luminoso, canonical):
        Layer.__init__(self, luminoso)
        self.canonical = canonical
    def draw(self, painter):
        origin = np.zeros((2,))
        origin_pt = Point(*self.luminoso.projection_to_screen(origin))
        #painter.setCompositionMode(QPainter.CompositionMode_Screen)
        #for axis in xrange(self.luminoso.k):
        #    projpoint = self.luminoso.projection.matrix[axis]/2
        #    x, y = self.luminoso.projection_to_screen(projpoint)
        #    target_pt = Point(x, y)
        #    painter.setPen(QColor(100, 100, 100))
        #    painter.drawLine(Line(origin_pt, target_pt))
        #    painter.setPen(QColor(180, 180, 180))
        #    painter.drawText(Point(x+2, y+2), str(axis))

        painter.setPen(QColor(200, 200, 0))
        for canon in self.canonical:
            index = self.luminoso.labels.index(canon)
            components = self.luminoso.array[index]
            target_pt = Point(*self.luminoso.components_to_screen(components))
            # draw a yellowish line from the origin to the canonical doc
            painter.drawLine(Line(origin_pt, target_pt))
        #painter.setCompositionMode(QPainter.CompositionMode_SourceOver)

class LinkLayer(Layer):
    def __init__(self, luminoso, matrix):
        Layer.__init__(self, luminoso)
        self.matrix = matrix
        
        self.source = None
        self.connections = []

    def selectEvent(self, selected_index):
        selectkey = self.luminoso.labels[selected_index]
        connections = []
        anti_connections = []
        if selectkey in self.matrix.row_labels:
            for (value, other) in self.matrix.row_named(selectkey).named_entries():
                try:
                    index = self.luminoso.labels.index(other)
                    if value > 0:
                        connections.append(index)
                    elif value < 0:
                        anti_connections.append(index)
                except KeyError:
                    pass
        if selectkey in self.matrix.col_labels:
            for (value, other) in self.matrix.col_named(selectkey).named_entries():
                try:
                    index = self.luminoso.labels.index(other)
                    if value > 0:
                        connections.append(index)
                    elif value < 0:
                        anti_connections.append(index)
                except KeyError:
                    pass
        
        self.source = selected_index
        self.connections = connections
        self.anti_connections = anti_connections
    
    def draw(self, painter):
        if self.source:
            source_pt = Point(*self.luminoso.components_to_screen(self.luminoso.array[self.source]))
            
            target_pts = [Point(*p) for p in self.luminoso.components_to_screen(self.luminoso.array[self.connections])]
            lines = [Line(source_pt, target_pt) for target_pt in target_pts]

            painter.setPen(QColor(0, 100, 200, 160))
            painter.drawLines(lines)
            
            target_pts = [Point(*p) for p in self.luminoso.components_to_screen(self.luminoso.array[self.anti_connections])]
            lines = [Line(source_pt, target_pt) for target_pt in target_pts]

            painter.setPen(QColor(200, 0, 0, 160))
            painter.drawLines(lines)
    
    def drawSVG(self):
        return
        lines = []
        for index in xrange(self.luminoso.npoints):
            self.selectEvent(index)
            sx, sy = self.luminoso.screenpts[self.source]
            for target in self.connections:
                if target > self.source:
                    tx, ty = self.luminoso.screenpts[target]
                    line = svgfig.Line(sx, sy, tx, ty, stroke='blue', opacity='0.2')
                    line.attr['stroke-width'] = '0.4'
                    lines.append(line)
        return svgfig.Fig(*lines)
        
class SVDViewer(QWidget):
    svdSelectEvent = QtCore.pyqtSignal()

    def __init__(self, array, labels, **options):
        QWidget.__init__(self)
        assert isinstance(array, np.ndarray),\
                "Got a %s instead of an ndarray" % type(array)
        # figure out our size
        self.width = self.size().width()
        self.height = self.size().height()

        self.labels = labels
        self.magnitudes = None  # can be assigned by external information
        self.array = np.asarray(array)
        self.orig_array = self.array.copy()

        self.npoints = self.array.shape[0]
        self.scale = self.calculate_scale()
        if options.get('jitter', True):
            self.add_jitter()

        self.layers = []
        self.k = self.array.shape[1]

        self.projection = Projection(self.k)

        # create our internal display
        self.painter = QPainter()

        self.selected_index = None
        self.mouseX = 0
        self.mouseY = 0
        self.buttons = 0
        
        # avoid racing
        self.paint_lock = QMutex()
        self.timer = QTimer(self)
        self.timer_ticks = 0
        self.timer.setInterval(30)
        self.timer.timeout.connect(self.timerEvent)
        self.timer.start()

        self.setMouseTracking(True)
        self.default_colors = self.components_to_colors(self.array)[:]
        self.update_colors()

        # initialize the mapping from projection coordinates to screen
        # coordinates
        self.reset_view()
    
    def age_timer(self):
        self.timer_ticks += 1
        if self.timer_ticks == TIMER_MAX:
            self.timer.stop()

    def activate_timer(self):
        if self.timer_ticks >= TIMER_MAX:
            self.timer.start()
        self.timer_ticks = 0

    def stop_timer(self):
        self.timer.stop()

    def __del__(self):
        self.stop_timer()

    def calculate_scale(self):
        """
        Find roughly the median of axis coordinates, determining
        a reasonable zoom level for the initial view. Make sure it's non-zero.
        """
        coords = [c for c in np.abs(self.array.flatten()) if c > 0] + [1.0]
        coords.sort()
        return coords[len(coords)//2]
    
    def add_jitter(self):
        self.jitter = np.exp(np.random.normal(size=self.array.shape) / 50.0)
        self.array *= self.jitter

    def insert_layer(self, pos, layertype, *args):
        """
        Add a layer of visualization to this widget, by specifying the
        subclass of Layer and whatever arguments its constructor takes.
        """
        self.layers.insert(pos, layertype(self, *args))
    
    def add_layer(self, layertype, *args):
        """
        Add a layer of visualization to this widget, by specifying the
        subclass of Layer and whatever arguments its constructor takes.
        """
        self.layers.append(layertype(self, *args))
    
    def reset_view(self):
        self.screen_center = np.array([0., 0.])
        self.screen_size = np.array([self.scale/10, self.scale/10])
        self.projection.reset_projection()
        self.set_default_axes()
        self.update_screenpts()
        self.update()

    @staticmethod
    def make_svdview(matrix, svdmatrix, magnitudes=None, canonical=None):
        widget = SVDViewer(svdmatrix, svdmatrix.row_labels)
        if magnitudes is None:
        	magnitudes = np.array([np.linalg.norm(vec) for vec in svdmatrix])
        widget.magnitudes = magnitudes
        widget.setup_standard_layers()
        widget.set_default_axes()
        if canonical is None: canonical = []
        for c in canonical:
            #svdmatrix[svdmatrix.row_index(c)] *= 4
            magnitudes[svdmatrix.row_index(c)] *= 2
        widget.insert_layer(1, CanonicalLayer, canonical)
        widget.insert_layer(2, LinkLayer, matrix)
        widget.insert_layer(3, NetworkLayer, 6)
        return widget

    @staticmethod
    def make_colors(matrix, svdmatrix):
        widget = SVDViewer(svdmatrix, svdmatrix.col_labels)
        widget.setup_standard_layers()
        
        from csc.concepttools.colors import text_color
        colors = [text_color(text) for text in widget.labels]
        widget.default_colors = np.clip(np.array(colors), 55, 230)
        widget.update_colors()
        return widget

    @staticmethod
    def make(array, labels):
        widget = SVDViewer(array, labels)
        widget.setup_standard_layers()
        return widget
    
    def setup_standard_layers(self):
        self.add_layer(PixelRenderingLayer)
        self.add_layer(PointLayer)
        self.add_layer(LabelLayer, 1000, 2000)
        self.add_layer(SelectionLayer)
        self.add_layer(SimilarityLayer)
        self.add_layer(RotationLayer)
        self.add_layer(PanZoomLayer)
    
    def set_default_axes(self):
        self.set_axis_to_pc(0, 1)
        self.set_axis_to_pc(1, 2)
    
    def set_default_x_axis(self):
        self.set_axis_to_pc(0, 1)

    def set_default_y_axis(self):
        self.set_axis_to_pc(1, 2)

    def set_axis_to_pc(self, axis, pc):
        """
        Sets an axis to a particular principal component.
        """
        pcvec = np.zeros((self.array.shape[1],))
        pcvec[pc] = 1.0

        if axis == 0:
            self.projection.set_x_axis(pcvec)
        elif axis == 1:
            self.projection.set_y_axis(pcvec)
        self.activate_timer()

    def set_axis_to_text(self, axis, text):
        if not text: return
        if text in self.labels:
            index = self.labels.index(text)
            if axis == 0:
                self.projection.set_x_axis(self.array[index,:])
            elif axis == 1:
                self.projection.set_y_axis(self.array[index,:])
            self.activate_timer()
        else:
            print repr(text), "not in label list"

    def is_point_on_screen(self, coords):
        return np.all((coords >= np.int32([0, 0])) &
                      (coords < np.int32([self.width, self.height])),
                      axis=-1)
    
    def is_on_screen(self, x, y):
        return x >= 0 and x < self.width and y >= 0 and y < self.height

    def pixel_size(self):
        """
        What is the diameter of a single pixel at the current zoom level?
        
        If the x and y scales end up being different, take the geometric mean.
        """
        xsize = self.screen_size[0] / self.width
        ysize = self.screen_size[1] / self.height
        return np.sqrt(xsize*ysize)

    def components_to_screen(self, coords):
        return self.projection_to_screen(self.projection.components_to_projection(coords))

    def projection_to_screen(self, coords):
        zoomed = (coords - self.screen_center) / self.screen_size
        screen = (zoomed + np.array([self.width, self.height])/2)
        return np.int32(screen * FLIP_Y + [0, self.height])

    def screen_to_projection(self, screen_coords):
        zoomed = ((screen_coords - [0, self.height])*FLIP_Y) - np.array([self.width, self.height])/2
        return (zoomed * self.screen_size) + self.screen_center
    
    def components_to_colors(self, coords):
        while coords.shape[1] < 5:
            coords = np.concatenate([coords, -coords, coords], axis=1)
        return np.clip(np.int32(coords[...,3:6]*80/self.scale + 160), 50, 230)
    
    def update_screenpts(self):
        self.screenpts = self.components_to_screen(self.array)

    def update_colors(self):
        self.colors = self.default_colors
        
    def constrain_to_screen(self, points):
        return np.clip(points,
          np.int32([1., 1.]), np.int32([self.width-2, self.height-2])).T
    
    def distances_from_mouse(self, coords):
        mouse = np.int32([self.mouseX, self.mouseY])
        offsets = self.screenpts - mouse
        return np.sqrt(np.sum(offsets*offsets, axis=1))

    def get_nearest_point(self):
        return np.argmin(self.distances_from_mouse(self.array))

    def select_nearest_point(self):
        self.selected_index = self.get_nearest_point()
        self.selectEvent(self.selected_index)

    def selected_vector(self):
        return self.array[self.selected_index]

    def selected_label(self):
        return self.labels[self.selected_index]
    
    def selectEvent(self, index):
        for layer in self.layers:
            layer.selectEvent(index)
        self.svdSelectEvent.emit()

    def focus_on_point(self, text):
        index = self.labels.index(text)
        if index is None: return

        coords = self.projection.components_to_projection(self.array[index])
        if not self.is_point_on_screen(coords):
            self.screen_center = coords
        self.selected_index = index
        self.selectEvent(index)

    def paintEvent(self, event):
        if self.paint_lock.tryLock():
            QWidget.paintEvent(self, event)
            self.painter.begin(self)
            self.painter.setRenderHint(QPainter.Antialiasing, True)
            self.painter.setRenderHint(QPainter.TextAntialiasing, True)
            try:
                for layer in self.layers:
                    layer.draw(self.painter)
            finally:
                self.painter.end()
                self.paint_lock.unlock()

    def resizeEvent(self, sizeEvent):
        self.width = sizeEvent.size().width()
        self.height = sizeEvent.size().height()
        for layer in self.layers:
            layer.resize(self.width, self.height)

    def mouseMoveEvent(self, mouseEvent):
        point = mouseEvent.pos()
        self.mouseX = point.x()
        self.mouseY = point.y()
        for layer in self.layers: layer.mouseMoveEvent(mouseEvent)
        if self.leftMouseDown() or self.rightMouseDown():
            self.activate_timer()
        elif self.timer_ticks >= TIMER_MAX:
            self.update()
    
    def timerEvent(self):
        self.projection.timerEvent()
        for layer in self.layers: layer.timerEvent()
        self.update_screenpts()
        self.update()
        self.age_timer()
    
    def updateMouseButtons(self, event):
        self.buttons = event.buttons()
        self.modifiers = event.modifiers()

    def leftMouseDown(self):
        '''
        Checks if the left mouse button was pressed at the time of the last event.
        
        Right mouse clicks can be faked by holding a modifier (Ctrl on Macs, Logo key on Windows).
        '''
        return (self.buttons & Qt.LeftButton) and not (self.modifiers & RIGHT_BUTTON_MODIFIER)

    def rightMouseDown(self):
        '''
        Checks if the right mouse button was pressed at the time of the last event.
        
        Right mouse clicks can be faked by holding a modifier (Ctrl on Macs, Logo key on Windows).
        '''
        return (self.buttons & Qt.RightButton) or (self.buttons & Qt.LeftButton and self.modifiers & RIGHT_BUTTON_MODIFIER)

    def mousePressEvent(self, mouseEvent):
        self.updateMouseButtons(mouseEvent)
        for layer in self.layers: layer.mousePressEvent(mouseEvent)
        self.activate_timer()

    def mouseReleaseEvent(self, mouseEvent):
        self.updateMouseButtons(mouseEvent)
        for layer in self.layers: layer.mouseReleaseEvent(mouseEvent)
        self.activate_timer()

    def wheelEvent(self, mouseEvent):
        for layer in self.layers: layer.wheelEvent(mouseEvent)
        self.activate_timer()

    def dropLabel(self, index, label):
        self.refreshData(self, index)

    def refreshData(self):
        self.update_screenpts()
        self.default_colors = self.components_to_colors(self.array)[:]
        self.update_colors()
        self.update()

    def get_svg_figure(self):
        figs = []
        for layer in self.layers:
            fig = layer.drawSVG()
            if fig is not None: figs.append(fig)
        return svgfig.Fig(*figs)

    def write_svg(self, filename=None):
        if filename is None: filename = 'luminoso.svg'
        out = open(filename, 'w')
        out.write("<svg>\n")
        out.write(self.get_svg_figure().SVG().xml())
        out.write("\n</svg>\n")
        out.close()

def get_conceptnet():
    from csc.divisi2.network import conceptnet_matrix
    return conceptnet_matrix('en').normalize_all()

def get_analogyspace(cnet):
    U, S, V = cnet.svd(k=100)
    return U

def main(app):
    cnet = get_conceptnet()
    U, S, V = cnet.svd(k=100)
    aspace = U.extend(V)[:,:20]
    print "loaded data"
    view = SVDViewer.make_svdview(cnet, aspace)
    view.setGeometry(300, 300, 800, 600)
    view.setWindowTitle("SVDview")
    view.show()
    app.exec_()

class SVDViewPanel(QWidget):
    svdSelectEvent = QtCore.pyqtSignal()

    axis_re = re.compile(r"^Axis (\d+)$")
    def __init__(self):
        QWidget.__init__(self)
        self.layout = QGridLayout(self)
        self.viewer = None
        
        self.x_label = QLabel("X axis:")
        self.x_chooser = QComboBox()
        self.x_chooser.setEditable(True)
        self.y_label = QLabel("Y axis:")
        self.y_chooser = QComboBox()
        self.y_chooser.setEditable(True)
        # TODO: add completers
        self.nav_reset = QPushButton("&Reset view")

        self.layout.addWidget(self.x_label, 1, 0)
        self.layout.addWidget(self.x_chooser, 1, 1)
        self.layout.addWidget(self.y_label, 1, 3)
        self.layout.addWidget(self.y_chooser, 1, 4)
        self.layout.addWidget(self.nav_reset, 1, 6)
        self.layout.setColumnStretch(1, 1)
        self.layout.setColumnStretch(4, 1)
        self.layout.setRowStretch(0, 1)

        self.nav_reset.clicked.connect(self.reset_view)
        self.x_chooser.currentIndexChanged['QString'].connect(self.set_x_from_string)
        self.y_chooser.currentIndexChanged['QString'].connect(self.set_y_from_string)
    
        self.x_chooser.activated['QString'].connect(self.set_x_from_string)
    
    def activate(self, docs, projections, magnitudes, canonical):
        self.deactivate()
        self.viewer = SVDViewer.make_svdview(docs, projections, magnitudes, canonical)
        self.layout.addWidget(self.viewer, 0, 0, 1, 7)
        self.setup_choosers(canonical)
        self.viewer.projection.rotated.connect(self.update_choosers)
        self.viewer.svdSelectEvent.connect(self.svdSelectEvent)
    

    #These should probably be placed somewhere else but oh well
    def get_selected_label(self):
        if self.viewer is not None:
            return self.viewer.selected_label()
        else:
            return None
            
    def setup_choosers(self, canonical=[]):
        for chooser in (self.x_chooser, self.y_chooser):
            chooser.clear()
            pcs = ["", "Default"] + ["Axis %d" % i for i in xrange(self.viewer.k)]
            chooser.insertItems(0, pcs)
            chooser.insertItems(2, canonical)
            # FIXME: why doesn't this work anymore?
            #chooser.setCompleter(QCompleter(self.viewer.labels))
            chooser.setCurrentIndex(1)

    def update_choosers(self):
        matrix = self.viewer.projection.target_matrix
        xmags = np.sort(matrix[:,0])
        xarg = np.argmax(matrix[:,0])
        ymags = np.sort(matrix[:,1])
        yarg = np.argmax(matrix[:,1])

        if xmags[-1] > 10*xmags[-2]:
            self.x_chooser.setCurrentIndex(self.x_chooser.findText("Axis %d" % xarg))
        else:
            self.x_chooser.setCurrentIndex(0)
        if ymags[-1] > 10*ymags[-2]:
            self.y_chooser.setCurrentIndex(self.y_chooser.findText("Axis %d" % yarg))
        else:
            self.y_chooser.setCurrentIndex(0)

    @QtCore.pyqtSlot(str)
    def set_x_from_string(self, string):
        self.set_axis_from_string(0, string)

    @QtCore.pyqtSlot(str)
    def set_y_from_string(self, string):
        self.set_axis_from_string(1, string)

    def set_axis_from_string(self, axis, string):
        if self.viewer is not None:
            axismatch = SVDViewPanel.axis_re.search(string)
            if axismatch:
                # This describes a particular principal component
                pc = int(axismatch.group(1))
                self.viewer.set_axis_to_pc(axis, pc)
            elif string == 'Default':
                if axis == 0: self.viewer.set_default_x_axis()
                if axis == 1: self.viewer.set_default_y_axis()
            else:
                self.viewer.set_axis_to_text(axis, string)

    def next_axis(self):
        if self.viewer is not None:
            if (self.x_chooser.currentIndex() == 1 and 
                self.y_chooser.currentIndex() == 1):
                self.first_two_axes()
            else:
                self.viewer.projection.next_axis()
                self.viewer.activate_timer()

    def prev_axis(self):
        if self.viewer is not None:
            if (self.x_chooser.currentIndex() == 1 and 
                self.y_chooser.currentIndex() == 1):
                self.first_two_axes()
            else:
                self.viewer.projection.prev_axis()
                self.viewer.activate_timer()

    def first_two_axes(self):
        """Go from the default projection to axes 0 and 1. Yes, those are
        different."""
        self.set_axis_from_string(0, "Axis 0")
        self.set_axis_from_string(1, "Axis 1")
        self.update_choosers()

    def deactivate(self):
        if self.viewer is not None:
            self.viewer.projection.rotated.disconnect(self.update_choosers)
            self.viewer.svdSelectEvent.disconnect(self.svdSelectEvent)
            self.viewer.hide()
            del self.viewer
            self.viewer = None

    def reset_view(self):
        if self.viewer is not None:
            self.viewer.reset_view()
            self.x_chooser.setCurrentIndex(self.x_chooser.findText("Default"))
            self.y_chooser.setCurrentIndex(self.y_chooser.findText("Default"))
            self.viewer.activate_timer()

    def write_svg(self, filename):
        if self.viewer is not None:
            self.viewer.write_svg(filename)

    def focus_on_point(self, text):
        if self.viewer is not None:
            self.viewer.focus_on_point(text)
            self.viewer.activate_timer()

    def sizeHint(self):
        return QSize(600, 800)

    def find_point(self, string):
        string = unicode(string)
        if self.viewer is not None:
            if string in self.viewer.labels:
                self.focus_on_point(string)
                return True
            else:
                return False

if __name__ == '__main__':
    main(app)<|MERGE_RESOLUTION|>--- conflicted
+++ resolved
@@ -1,13 +1,8 @@
 import sys
 import re
-<<<<<<< HEAD
-from PySide.QtCore import Qt, QRectF as Rect, QPointF as Point, QLineF as Line, QSize, QMutex, QObject, QTimer, SIGNAL
+from PySide import QtCore
+from PySide.QtCore import Qt, QRectF as Rect, QPointF as Point, QLineF as Line, QSize, QMutex, QObject, QString, QTimer
 from PySide.QtGui import QApplication, QColor, QWidget, QImage, QPainter, QPen, QFont, QFontMetrics, QVBoxLayout, QComboBox, QLabel, QPushButton, QGridLayout, QCompleter
-=======
-from PyQt4 import QtCore
-from PyQt4.QtCore import Qt, QRectF as Rect, QPointF as Point, QLineF as Line, QSize, QMutex, QObject, QString, QTimer
-from PyQt4.QtGui import QApplication, QColor, QWidget, QImage, QPainter, QPen, QFont, QFontMetrics, QVBoxLayout, QComboBox, QLabel, QPushButton, QGridLayout, QCompleter
->>>>>>> e4166391
 import numpy as np
 from collections import defaultdict
 from csc import divisi2
