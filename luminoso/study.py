--- conflicted
+++ resolved
@@ -238,12 +238,14 @@
 
         doc_matrix = orig_doc_matrix[:,concept_indices].T.squish()
         if doc_matrix is None:
-            theblend = blend(other_matrices)
+            blend_entries = other_matrices
             study_concepts = set(theblend.row_labels)
         else:
-            theblend = blend([doc_matrix] + other_matrices)
+            blend_entries = [doc_matrix] + other_matrices
             study_concepts = set(doc_matrix.row_labels)
-        return theblend, study_concepts
+        blendsvd = blend_svd([mat.normalize_all() for mat in blend_entries],
+                             k=self.num_axes)
+        return blendsvd, study_concepts
 
     def get_assoc_blend_svd(self):
         other_matrices = []
@@ -270,13 +272,8 @@
     def get_eigenstuff(self):
         self._step('Finding eigenvectors...')
         document_matrix = self.get_documents_matrix()
-<<<<<<< HEAD
         blendsvd, study_concepts = self.get_assoc_blend_svd()
         U, Sigma, V = blendsvd
-=======
-        theblend, study_concepts = self.get_blend()
-        U, Sigma, V = theblend.normalize_all().svd(k=self.num_axes)
->>>>>>> fa910de4
         indices = [U.row_index(concept) for concept in study_concepts]
         reduced_U = U[indices]
         if self.is_associative():
