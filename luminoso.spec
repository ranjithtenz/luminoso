# -*- mode: python -*-
<<<<<<< HEAD
version = "1.3.1"
=======
version = "1.3.2"
>>>>>>> 2e2c9343
a = Analysis([os.path.join(HOMEPATH,'support/_mountzlib.py'),
os.path.join(HOMEPATH,'support/useUnicode.py'), 'luminoso/app.py'],
             pathex=['pyinstaller', 
                     'luminoso/lib/standalone_nlp',
                     'luminoso/lib',
                     '.',
                    ])
pyz = PYZ(a.pure)
exe = EXE(pyz,
          a.scripts,
          exclude_binaries=1,
          name=os.path.join('build/pyi.darwin/luminoso', 'luminoso'),
          debug=False,
          strip=False,
          upx=True,
          console=1 )
coll = COLLECT( exe,
               a.binaries,
               a.zipfiles,
               a.datas,
               strip=False,
               upx=True,
               name=os.path.join('dist', 'luminoso'))
app = BUNDLE(exe,
    name=os.path.join('dist', 'Luminoso.app'),
    version=version)<|MERGE_RESOLUTION|>--- conflicted
+++ resolved
@@ -1,9 +1,5 @@
 # -*- mode: python -*-
-<<<<<<< HEAD
-version = "1.3.1"
-=======
 version = "1.3.2"
->>>>>>> 2e2c9343
 a = Analysis([os.path.join(HOMEPATH,'support/_mountzlib.py'),
 os.path.join(HOMEPATH,'support/useUnicode.py'), 'luminoso/app.py'],
              pathex=['pyinstaller', 
